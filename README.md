# Node.js Development HTTP Server

<<<<<<< HEAD
[![Latest Stable Version](https://img.shields.io/badge/Stable-v1.2.0-brightgreen.svg?style=plastic)](https://github.com/web-dev-server/web-dev-server/releases)
=======
[![Latest Stable Version](https://img.shields.io/badge/Stable-v1.1.1-brightgreen.svg?style=plastic)](https://github.com/web-dev-server/web-dev-server/releases)
>>>>>>> 2006e6a5
[![License](https://img.shields.io/badge/Licence-BSD-brightgreen.svg?style=plastic)](https://github.com/web-dev-server/web-dev-server/blob/master/LICENCE.md)

Node.js simple http server for common development or training purposes.

## Instalation
```shell
npm install web-dev-server
```

## Main Goals
- displaying directories content in development mode (development mode is true by default, possible to change)
- serving static content for any existing files by default with express node module
- executing `index.js` file in server side by node for directory requests as default directory 
  response to serve
	- you need to assign into `module.exports` you desired class definition to be executed - [see more](https://github.com/web-dev-server/example-helloworld/blob/master/dynamic-content/index.js)
- serving `index.html`,`index.htm`,`default.html`,`default.htm` files as default directory content automaticly if no `index.js` file
- not necessary to kill (`CTRL + C`) and re-run your script again (`node index.js`) for every script change 
  or for any catched/uncatched Error inside. You just need to save your `index.js` (`CTRL + S`) or refresh 
  browser (if there is was any Error) and there will be ececuted new `index.js` version in next request.
  Also all remembered `index.js` scripts instances are forgotten in any catched/uncatched error 
  and there is created new `index.js` exported content instance in next request to see changed result.
- all errors rendered in browser for development mode
- posibility to add any custom express request/response dispatching handler to be executed before 
  `web-dev-server` will dispatch request
	- posibility to prevent `web-dev-server` request dispatching from custom handler
- possibility to use under Apache through `mod_proxy`
	- to do so, you need to redirect some requests to localhost on different port on your webserver machine:
	- `RewriteRule /node(.*) http://127.0.0.1:8000$1 [P,L]`

## Usage
#### 1. Create web development server instance initialization in `run.js` file and run it by `node run.js`:
```javascript
var WebDevServer = require("web-dev-server");
var devServer = (new WebDevServer())
	.SetDocumentRoot(__dirname)	// required
	//.SetPort(8000)		// optional, 8000 by default
	//.SetDomain('localhost')	// optional, 'localhost' by default
	//.SetBasePath('/node')	// optional, null by default, useful for apache proxy modes
	//.SetDevelopment(false)	// optional, true by default to display Errors and directory content
	.AddHandler(function (req, res, e, cb) {// optional, to prepend any execution before `web-dev-server` module execution
		if (req.url == '/health') {
			res.writeHead(200);
			res.end('1');
			e.preventDefault();	// do not anything else in `web-dev-server` module for this request
		}
		cb();
	})
	.Run();
```
#### 2. Create empty folder next to `run.js` with `index.js` file inside, executed as default directory content:
```javascript
var fs = require('fs');

/**
 * @summary	Constructor, called only for first time, when there is default directory request with index.js 
 		file inside and there is necessary to create instance of this `module.exports` content to call 
		`instance.httpRequestHandler` method to dispatch http request. If there is detected any file change
		inside this file, `web-deb-server` module automaticly reload content of this file and it creates
		instance and call this constructor again automaticly, the same behaviour if there is any catched error 
		in `httpRequestHandler` execution - this file and constructor is loaded and called again - to develop more comfortably.
 * @param {http}		http 		used node http module instance
 * @param {express}		express 	used node express module instance
 * @param {expressSession}	expressSession	used node expressSession module instance
 * @param {request}		request		current http request object
 * @param {response}		response	current http response object
 * @return void
 */
var App = function (http, express, expressSession, request, response) {
	this._http = http;
	this._express = express;
	this._expressSession = expressSession;
};
App.prototype = {
	/**
	 * @summary 	Method called each request to dispatch request for default directory content containing 
	 *		`index,js` file (also for first time after constructor). 
	 * @param {request}	request		current http request object
	 * @param {response}	response 	current http response object
	 * @param {function}	callback 	callback to do any other node.js operations
	 * @return void
	 */
	httpRequestHandler: function (request, response, callback) {
		this._completeWholeRequestInfo(request, function (requestInfo) {
			
			
			// some demo operation to say hallo world:
			var staticHtmlFileFullPath = __dirname + '/../static-content/index.html';
			fs.readFile(staticHtmlFileFullPath, 'utf8', function (err, data) {
				
				// try to uncomment line bellow to see rendered error in browser:
				//throw new Error(":-)");
				
				if (err) {
					console.log(err);
					return callback();
				}
				response.send(data.replace(/%requestPath/g, requestInfo.url));
				callback();
			});
			
			
		}.bind(this));
	},
	/**
	 * @summary	Complete whole request body to operate with it later properly (encode json data or anything else...)
	 * @param	{request}	request		current http request
	 * @param	{function}	callback	callback to execute after whole request body is loaded or request loading failed
	 * @return	void
	 */
	_completeWholeRequestInfo: function (request, callback) {
		var basePath = request.basePath === null ? '' : request.basePath,
			domainUrl = request.protocol + '://' + request.hostname,
			queryString = '', 
			delim = '?';
		for (var paramName in request.query) {
			queryString += delim + paramName + '=' + request.query[paramName];
			delim = '&';
		}
		var reqInfo = {
			basePath: basePath,
			path: request.path,
			requestPath: basePath + request.path,
			domainUrl: domainUrl,
			fullUrl: domainUrl + basePath + request.path + queryString,
			method: request.method,
			headers: request.headers,
			statusCode: request.statusCode,
			textBody: ''
		};
		var bodyArr = [];
		request.on('error', function (err) {
			console.error(err);
		}).on('data', function (chunk) {
			bodyArr.push(chunk);
		}).on('end', function () {
			reqInfo.textBody = Buffer.concat(bodyArr).toString();
			reqInfo.request = request;
			callback(reqInfo);
		}.bind(this));
	}
};
module.exports = App;
```
#### 3. Open your browser and visit `http://localhost/` and see how it works with `index.js` changes and errors<|MERGE_RESOLUTION|>--- conflicted
+++ resolved
@@ -1,10 +1,6 @@
 # Node.js Development HTTP Server
 
-<<<<<<< HEAD
 [![Latest Stable Version](https://img.shields.io/badge/Stable-v1.2.0-brightgreen.svg?style=plastic)](https://github.com/web-dev-server/web-dev-server/releases)
-=======
-[![Latest Stable Version](https://img.shields.io/badge/Stable-v1.1.1-brightgreen.svg?style=plastic)](https://github.com/web-dev-server/web-dev-server/releases)
->>>>>>> 2006e6a5
 [![License](https://img.shields.io/badge/Licence-BSD-brightgreen.svg?style=plastic)](https://github.com/web-dev-server/web-dev-server/blob/master/LICENCE.md)
 
 Node.js simple http server for common development or training purposes.
@@ -19,7 +15,7 @@
 - serving static content for any existing files by default with express node module
 - executing `index.js` file in server side by node for directory requests as default directory 
   response to serve
-	- you need to assign into `module.exports` you desired class definition to be executed - [see more](https://github.com/web-dev-server/example-helloworld/blob/master/dynamic-content/index.js)
+    - you need to assign into `module.exports` you desired class definition to be executed - [see more](https://github.com/web-dev-server/example-helloworld/blob/master/dynamic-content/index.js)
 - serving `index.html`,`index.htm`,`default.html`,`default.htm` files as default directory content automaticly if no `index.js` file
 - not necessary to kill (`CTRL + C`) and re-run your script again (`node index.js`) for every script change 
   or for any catched/uncatched Error inside. You just need to save your `index.js` (`CTRL + S`) or refresh 
@@ -29,122 +25,122 @@
 - all errors rendered in browser for development mode
 - posibility to add any custom express request/response dispatching handler to be executed before 
   `web-dev-server` will dispatch request
-	- posibility to prevent `web-dev-server` request dispatching from custom handler
+    - posibility to prevent `web-dev-server` request dispatching from custom handler
 - possibility to use under Apache through `mod_proxy`
-	- to do so, you need to redirect some requests to localhost on different port on your webserver machine:
-	- `RewriteRule /node(.*) http://127.0.0.1:8000$1 [P,L]`
+    - to do so, you need to redirect some requests to localhost on different port on your webserver machine:
+    - `RewriteRule /node(.*) http://127.0.0.1:8000$1 [P,L]`
 
 ## Usage
 #### 1. Create web development server instance initialization in `run.js` file and run it by `node run.js`:
 ```javascript
 var WebDevServer = require("web-dev-server");
 var devServer = (new WebDevServer())
-	.SetDocumentRoot(__dirname)	// required
-	//.SetPort(8000)		// optional, 8000 by default
-	//.SetDomain('localhost')	// optional, 'localhost' by default
-	//.SetBasePath('/node')	// optional, null by default, useful for apache proxy modes
-	//.SetDevelopment(false)	// optional, true by default to display Errors and directory content
-	.AddHandler(function (req, res, e, cb) {// optional, to prepend any execution before `web-dev-server` module execution
-		if (req.url == '/health') {
-			res.writeHead(200);
-			res.end('1');
-			e.preventDefault();	// do not anything else in `web-dev-server` module for this request
-		}
-		cb();
-	})
-	.Run();
+    .SetDocumentRoot(__dirname)    // required
+    //.SetPort(8000)        // optional, 8000 by default
+    //.SetDomain('localhost')    // optional, 'localhost' by default
+    //.SetBasePath('/node')    // optional, null by default, useful for apache proxy modes
+    //.SetDevelopment(false)    // optional, true by default to display Errors and directory content
+    .AddHandler(function (req, res, e, cb) {// optional, to prepend any execution before `web-dev-server` module execution
+        if (req.url == '/health') {
+            res.writeHead(200);
+            res.end('1');
+            e.preventDefault();    // do not anything else in `web-dev-server` module for this request
+        }
+        cb();
+    })
+    .Run();
 ```
 #### 2. Create empty folder next to `run.js` with `index.js` file inside, executed as default directory content:
 ```javascript
 var fs = require('fs');
 
 /**
- * @summary	Constructor, called only for first time, when there is default directory request with index.js 
- 		file inside and there is necessary to create instance of this `module.exports` content to call 
-		`instance.httpRequestHandler` method to dispatch http request. If there is detected any file change
-		inside this file, `web-deb-server` module automaticly reload content of this file and it creates
-		instance and call this constructor again automaticly, the same behaviour if there is any catched error 
-		in `httpRequestHandler` execution - this file and constructor is loaded and called again - to develop more comfortably.
- * @param {http}		http 		used node http module instance
- * @param {express}		express 	used node express module instance
- * @param {expressSession}	expressSession	used node expressSession module instance
- * @param {request}		request		current http request object
- * @param {response}		response	current http response object
+ * @summary Constructor, called only for first time, when there is default directory request with index.js 
+            file inside and there is necessary to create instance of this `module.exports` content to call 
+            `instance.httpRequestHandler` method to dispatch http request. If there is detected any file change
+            inside this file, `web-deb-server` module automaticly reload content of this file and it creates
+            instance and call this constructor again automaticly, the same behaviour if there is any catched error 
+            in `httpRequestHandler` execution - this file and constructor is loaded and called again - to develop more comfortably.
+ * @param   {http}           http           used node http module instance
+ * @param   {express}        express        used node express module instance
+ * @param   {expressSession} expressSession used node expressSession module instance
+ * @param   {request}        request        current http request object
+ * @param   {response}       response       current http response object
  * @return void
  */
 var App = function (http, express, expressSession, request, response) {
-	this._http = http;
-	this._express = express;
-	this._expressSession = expressSession;
+    this._http = http;
+    this._express = express;
+    this._expressSession = expressSession;
 };
 App.prototype = {
-	/**
-	 * @summary 	Method called each request to dispatch request for default directory content containing 
-	 *		`index,js` file (also for first time after constructor). 
-	 * @param {request}	request		current http request object
-	 * @param {response}	response 	current http response object
-	 * @param {function}	callback 	callback to do any other node.js operations
-	 * @return void
-	 */
-	httpRequestHandler: function (request, response, callback) {
-		this._completeWholeRequestInfo(request, function (requestInfo) {
-			
-			
-			// some demo operation to say hallo world:
-			var staticHtmlFileFullPath = __dirname + '/../static-content/index.html';
-			fs.readFile(staticHtmlFileFullPath, 'utf8', function (err, data) {
-				
-				// try to uncomment line bellow to see rendered error in browser:
-				//throw new Error(":-)");
-				
-				if (err) {
-					console.log(err);
-					return callback();
-				}
-				response.send(data.replace(/%requestPath/g, requestInfo.url));
-				callback();
-			});
-			
-			
-		}.bind(this));
-	},
-	/**
-	 * @summary	Complete whole request body to operate with it later properly (encode json data or anything else...)
-	 * @param	{request}	request		current http request
-	 * @param	{function}	callback	callback to execute after whole request body is loaded or request loading failed
-	 * @return	void
-	 */
-	_completeWholeRequestInfo: function (request, callback) {
-		var basePath = request.basePath === null ? '' : request.basePath,
-			domainUrl = request.protocol + '://' + request.hostname,
-			queryString = '', 
-			delim = '?';
-		for (var paramName in request.query) {
-			queryString += delim + paramName + '=' + request.query[paramName];
-			delim = '&';
-		}
-		var reqInfo = {
-			basePath: basePath,
-			path: request.path,
-			requestPath: basePath + request.path,
-			domainUrl: domainUrl,
-			fullUrl: domainUrl + basePath + request.path + queryString,
-			method: request.method,
-			headers: request.headers,
-			statusCode: request.statusCode,
-			textBody: ''
-		};
-		var bodyArr = [];
-		request.on('error', function (err) {
-			console.error(err);
-		}).on('data', function (chunk) {
-			bodyArr.push(chunk);
-		}).on('end', function () {
-			reqInfo.textBody = Buffer.concat(bodyArr).toString();
-			reqInfo.request = request;
-			callback(reqInfo);
-		}.bind(this));
-	}
+    /**
+     * @summary Method called each request to dispatch request for default directory content containing 
+     *          `index,js` file (also for first time after constructor). 
+     * @param   {request}  request  current http request object
+     * @param   {response} response current http response object
+     * @param   {function} callback callback to do any other node.js operations
+     * @return  void
+     */
+    httpRequestHandler: function (request, response, callback) {
+        this._completeWholeRequestInfo(request, function (requestInfo) {
+            
+            
+            // some demo operation to say hallo world:
+            var staticHtmlFileFullPath = __dirname + '/../static-content/index.html';
+            fs.readFile(staticHtmlFileFullPath, 'utf8', function (err, data) {
+                
+                // try to uncomment line bellow to see rendered error in browser:
+                //throw new Error(":-)");
+                
+                if (err) {
+                    console.log(err);
+                    return callback();
+                }
+                response.send(data.replace(/%requestPath/g, requestInfo.url));
+                callback();
+            });
+            
+            
+        }.bind(this));
+    },
+    /**
+     * @summary Complete whole request body to operate with it later properly (encode json data or anything else...)
+     * @param   {request}  request  current http request
+     * @param   {function} callback callback to execute after whole request body is loaded or request loading failed
+     * @return  void
+     */
+    _completeWholeRequestInfo: function (request, callback) {
+        var basePath = request.basePath === null ? '' : request.basePath,
+            domainUrl = request.protocol + '://' + request.hostname,
+            queryString = '', 
+            delim = '?';
+        for (var paramName in request.query) {
+            queryString += delim + paramName + '=' + request.query[paramName];
+            delim = '&';
+        }
+        var reqInfo = {
+            basePath: basePath,
+            path: request.path,
+            requestPath: basePath + request.path,
+            domainUrl: domainUrl,
+            fullUrl: domainUrl + basePath + request.path + queryString,
+            method: request.method,
+            headers: request.headers,
+            statusCode: request.statusCode,
+            textBody: ''
+        };
+        var bodyArr = [];
+        request.on('error', function (err) {
+            console.error(err);
+        }).on('data', function (chunk) {
+            bodyArr.push(chunk);
+        }).on('end', function () {
+            reqInfo.textBody = Buffer.concat(bodyArr).toString();
+            reqInfo.request = request;
+            callback(reqInfo);
+        }.bind(this));
+    }
 };
 module.exports = App;
 ```
